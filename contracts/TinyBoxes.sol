//SPDX-License-Identifier: Unlicensed
pragma solidity ^0.6.8;
pragma experimental ABIEncoderV2;

// needed for upgradability
//import "@openzeppelin/upgrades/contracts/Initializable.sol";

import "@openzeppelin/contracts/token/ERC721/ERC721.sol";
import "@openzeppelin/contracts/utils/Counters.sol";

import "./TinyBoxesRenderer.sol";

// Chainlink VRF Base
import "./chainlink/VRFConsumerBase.sol";

contract TinyBoxes is ERC721, VRFConsumerBase, TinyBoxesRenderer {
    using SafeMath for uint256;
    using Counters for Counters.Counter;

    Counters.Counter private _tokenIds;

    uint256 public constant TOKEN_LIMIT = 1024;
    uint256 public constant ARTIST_PRINTS = 0;
    int256 public constant ANIMATION_COUNT = 1;
    address public animator;
    address public creator;
    address payable artmuseum = 0x027Fb48bC4e3999DCF88690aEbEBCC3D1748A0Eb; //lolz

    // Chainlink VRF Stuff
    address constant VRF_COORDINATOR = 0xc1031337fe8E75Cf25CAe9828F3BF734d83732e4; // Rinkeby
    address constant LINK_TOKEN_ADDRESS = 0x01BE23585060835E02B77ef475b0Cc51aA1e0709; // Rinkeby
    //address public constant LINK_TOKEN_ADDRESS = 0x514910771af9ca656af840dff83e8264ecf986ca; // Mainnet
    bytes32 constant KEY_HASH = 0xcad496b9d0416369213648a32b4975fff8707f05dfb43603961b58f3ac6617a7; // Rinkeby details
    uint256 constant fee = 10**18;

    struct Request {
        address creator;
        uint256 id;
    }

    mapping(uint256 => TinyBox) internal boxes;
    mapping(bytes32 => Request) internal requests;
    mapping(address => bool) internal mayWithdraw;

    /**
     * @dev Contract constructor.
     * @notice Constructor inherits VRFConsumerBase
     */
    constructor(address _animator)
        public
        ERC721("TinyBoxes", "[#][#]")
        VRFConsumerBase(VRF_COORDINATOR, LINK_TOKEN_ADDRESS)
    {
        creator = msg.sender;
        animator = _animator;
        LINK = LinkTokenInterface(LINK_TOKEN_ADDRESS);
    }

    /**
     * @notice Modifier to only allow randomness fulfillment by the VRFCoordinator contract
     */
    modifier onlyVRFCoordinator {
        require(
            msg.sender == VRF_COORDINATOR,
            "Fulfillment only allowed by VRFCoordinator"
        );
        _;
    }

    /**
     * @notice Modifier to only allow URI updates by the Animator address
     */
    modifier onlyAnimator {
        require(msg.sender == animator, "URI update only allowed by Animator");
        _;
    }

    /**
     * @notice Modifier to only allow owner to call a function
     */
    modifier onlyOwner {
        require(
            msg.sender == owner,
            "Only the contract owner may call this function"
        );
        _;
    }

    /**
     * @notice Modifier to only calls from the LINK token address
     */
    modifier onlyLINK {
        require(
            msg.sender == LINK_TOKEN_ADDRESS,
            "URI update only allowed by Animator"
        );
        _;
    }

    /**
     * @dev Accept incoming LINK ERC20+677 tokens, unpack bytes data and run create with results
     * @param from address of token sender
     * @param amount of tokens transfered
     * @param data of token to create
     * @return success (token recieved) boolean value
     */
    function onTokenTransfer(
        address from,
        uint256 amount,
        bytes data
    ) external onlyLINK returns (bool) {
        return true;
    }

    /**
     * @dev Withdraw LINK tokens from the contract balance to contract owner
     * @param amount of link to withdraw (in smallest divisions of 10**18)
     */
    function withdrawLINK(uint256 amount) external returns (bool) {
        // ensure the address is approved for withdraws
        require(
            msg.sender == owner || mayWithdraw[msg.sender],
            "Only the contract owner may withdraw LINK"
        );
        // ensure we have at least that much LINK
        require(
            LINK.balanceOf(address(this)) >= amount,
            "Not enough LINK for requested withdraw"
        );
        // send amount of LINK tokens to owner address
        return LINK.transfer(owner, amount);
    }

    /**
     * @dev Approve an address for LINK withdraws
     * @param from address of token sender
     */
<<<<<<< HEAD
    function aproveForWithdraw(address account) external onlyOwner {
=======
    function aproveWithdraws(address account) external onlyOwner {
>>>>>>> 1690b2a6
        // set account address to true in witdraw aproval mapping
        mayWithdraw[account] = true;
    }

    /**
     * @dev Create a new TinyBox Token
     * @param _seed of token
     * @param counts of token colors & shapes
     * @param dials of token renderer
     * @param mirrors active boolean of token
     */
    function createBox(
        string calldata _seed,
        uint8[2] calldata counts,
        int16[13] calldata dials,
        bool[3] calldata mirrors
    ) external payable {
        require(
            msg.sender != address(0),
            "token recipient man not be the zero address"
        );
        require(
            totalSupply() < TOKEN_LIMIT,
            "ART SALE IS OVER. Tinyboxes are now only available on the secondary market."
        );

        if (totalSupply() < ARTIST_PRINTS) {
            require(
                msg.sender == address(creator),
                "Only the creator can mint the alpha token. Wait your turn FFS"
            );
        } else {
            uint256 amount = currentPrice();
            require(msg.value >= amount, "insuficient payment"); // return if they dont pay enough
            if (msg.value > amount) msg.sender.transfer(msg.value - amount); // give change if they over pay
            artmuseum.transfer(amount); // send the payment amount to the artmuseum account
        }

        // ensure we have enough LINK token in the contract to pay for VRF
        require(
            LINK.balanceOf(address(this)) > fee,
            "Not enough LINK for a VRF request"
        );

        // convert user seed from string to uint
        uint256 seed = Random.stringToUint(_seed);

        // Hash user seed and blockhash for VRFSeed
        uint256 seedVRF = uint256(
            keccak256(abi.encode(seed, blockhash(block.number)))
        );
        // send VRF request
        bytes32 _requestId = requestRandomness(KEY_HASH, fee, seedVRF);

        // map requestId to next token id and owner
        requests[_requestId] = Request(msg.sender, _tokenIds.current());

        // register the new box data
        boxes[_tokenIds.current()] = TinyBox({
            seed: seed,
            randomness: 0,
            animation: 0,
            shapes: counts[1],
            colors: counts[0],
            spacing: [
                uint16(dials[0]),
                uint16(dials[1]),
                uint16(dials[2]),
                uint16(dials[3])
            ],
            size: [
                uint16(dials[4]),
                uint16(dials[5]),
                uint16(dials[6]),
                uint16(dials[7])
            ],
            hatching: uint16(dials[8]),
            mirrorPositions: [dials[9], dials[10], dials[11]],
            scale: uint16(dials[12]),
            mirrors: mirrors
        });

        // increment the id counter
        _tokenIds.increment();

        return _requestId;
    }

    /**
     * @notice Callback function used by VRF Coordinator
     * @dev Important! Add a modifier to only allow this function to be called by the VRFCoordinator
     * @dev This is where you do something with randomness!
     * @dev The VRF Coordinator will only send this function verified responses.
     * @dev The VRF Coordinator will not pass randomness that could not be verified.
     */
    function fulfillRandomness(bytes32 requestId, uint256 randomness)
        external
        override
        onlyVRFCoordinator
    {
        // need to move minting here with saved data from a request
        Request memory creation = requests[requestId];

        // initilized RNG with the provided varifiable randomness and blocks 0 through 1
        bytes32[] memory pool = Random.init(0, 1, randomness);

        // TODO - generate animation with RNG weighted non uniformly for varying rarity
        // maybe use log base 2 of a number in a range 2 to the animation counts
        uint8 animation = uint8(Random.uniform(pool, 0, ANIMATION_COUNT - 1));

        // update box data relying on randomness
        boxes[creation.id].randomness = randomness;
        boxes[creation.id].animation = animation;

        // mint the token to the creator
        _safeMint(creation.creator, creation.id);
    }

    /**
     * @dev Update the token URI field
     * @dev Only the animator role can call this
     */
    function updateURI(uint256 _id, string calldata _uri)
        external
        onlyAnimator
    {
        _setTokenURI(_id, _uri);
    }

    /**
     * @dev Get the current price of a token
     * @return price in wei of a token currently
     */
    function currentPrice() public view returns (uint256 price) {
        price = priceAt(totalSupply());
    }

    /**
     * @dev Get the price of a specific token id
     * @param _id of the token
     * @return price in wei of that token
     */
    function priceAt(uint256 _id) public pure returns (uint256 price) {
        uint256 tokeninflation = (_id / 2) * 1000000000000000; // add .001 eth inflation per token
        price = tokeninflation + 160000000000000000; // in wei, starting price .16 eth, ending price .2 eth
    }

    /**
     * @dev Lookup the seed
     * @param _id for which we want the seed
     * @return seed value of _id.
     */
    function tokenSeed(uint256 _id) external view returns (uint256) {
        return boxes[_id].seed;
    }

    /**
     * @dev Lookup the animation
     * @param _id for which we want the animation
     * @return animation value of _id.
     */
    function tokenAnimation(uint256 _id) external view returns (uint256) {
        return boxes[_id].animation;
    }

    /**
     * @dev Lookup all token data in one call
     * @param _id for which we want token data
     * @return seed of token
     * @return randomness provided by Chainlink VRF
     * @return animation of token
     * @return colors of token
     * @return shapes of token
     * @return hatching of token
     * @return size of token
     * @return spacing of token
     * @return mirrorPositions of token
     * @return mirrors of token
     * @return scale of token
     */
    function tokenData(uint256 _id)
        external
        view
        returns (
            uint256 seed,
            uint256 randomness,
            uint8 animation,
            uint8 colors,
            uint8 shapes,
            uint16 hatching,
            uint16[4] memory size,
            uint16[4] memory spacing,
            int16[3] memory mirrorPositions,
            bool[3] memory mirrors,
            uint16 scale
        )
    {
        TinyBox memory box = boxes[_id];
        seed = box.seed;
        randomness = box.randomness;
        animation = box.animation;
        colors = box.colors;
        shapes = box.shapes;
        hatching = box.hatching;
        size = box.size;
        spacing = box.spacing;
        mirrorPositions = box.mirrorPositions;
        mirrors = box.mirrors;
        scale = box.scale;
    }

    /**
     * @dev Generate the token SVG art preview for given parameters
     * @param _seed for renderer RNG
     * @param counts for colors and shapes
     * @param dials for perpetual renderer
     * @param mirrors switches
     * @return preview SVG art
     */
    function tokenPreview(
        uint256 _id,
        string memory _seed,
        uint8[2] memory counts,
        int16[13] memory dials,
        bool[3] memory mirrors
    ) public view returns (string memory) {
        TinyBox memory box = TinyBox({
            seed: Random.stringToUint(_seed),
            randomness: Random.stringToUint(_seed),
            animation: 0,
            shapes: counts[1],
            colors: counts[0],
            spacing: [
                uint16(dials[0]),
                uint16(dials[1]),
                uint16(dials[2]),
                uint16(dials[3])
            ],
            size: [
                uint16(dials[4]),
                uint16(dials[5]),
                uint16(dials[6]),
                uint16(dials[7])
            ],
            hatching: uint16(dials[8]),
            mirrorPositions: [dials[9], dials[10], dials[11]],
            scale: uint16(dials[12]),
            mirrors: mirrors
        });
        return Buffer.toString(perpetualRenderer(_id, box, 0));
    }

    /**
     * @dev Generate the token SVG art of a specified frame
     * @param _id for which we want art
     * @param _frame for which we want art
     * @return animated SVG art of token _id at _frame.
     */
    function tokenFrame(uint256 _id, uint256 _frame)
        public
        view
        returns (string memory)
    {
        TinyBox memory box = boxes[_id];
        return Buffer.toString(perpetualRenderer(_id, box, _frame));
    }

    /**
     * @dev Generate the static token SVG art
     * @param _id for which we want art
     * @return URI of _id.
     */
    function tokenArt(uint256 _id) external view returns (string memory) {
        // render frame 0 of the token animation
        return tokenFrame(_id, 0);
    }
}<|MERGE_RESOLUTION|>--- conflicted
+++ resolved
@@ -98,6 +98,34 @@
     }
 
     /**
+     * @dev Withdraw LINK tokens from the contract balance to contract owner
+     * @param amount of link to withdraw (in smallest divisions of 10**18)
+     */
+    function withdrawLINK(uint256 amount) external returns (bool) {
+        // ensure the address is approved for withdraws
+        require(
+            msg.sender == owner || mayWithdraw[msg.sender],
+            "Only the contract owner may withdraw LINK"
+        );
+        // ensure we have at least that much LINK
+        require(
+            LINK.balanceOf(address(this)) >= amount,
+            "Not enough LINK for requested withdraw"
+        );
+        // send amount of LINK tokens to owner address
+        return LINK.transfer(owner, amount);
+    }
+
+    /**
+     * @dev Approve an address for LINK withdraws
+     * @param from address of token sender
+     */
+    function aproveForWithdraw(address account) external onlyOwner {
+        // set account address to true in witdraw aproval mapping
+        mayWithdraw[account] = true;
+    }
+
+    /**
      * @dev Accept incoming LINK ERC20+677 tokens, unpack bytes data and run create with results
      * @param from address of token sender
      * @param amount of tokens transfered
@@ -109,39 +137,15 @@
         uint256 amount,
         bytes data
     ) external onlyLINK returns (bool) {
+        /** TODO:
+            - get currentPrice for a token 
+            - retrieve ETH/LINK price feed
+            - require amount >= LINK/ETH price * token price in ETH
+            - return any tokens overpayed
+            - unpack parameters from bytes data into a 
+            - call createBox (needs to be a nonpayable internal version)
+        */
         return true;
-    }
-
-    /**
-     * @dev Withdraw LINK tokens from the contract balance to contract owner
-     * @param amount of link to withdraw (in smallest divisions of 10**18)
-     */
-    function withdrawLINK(uint256 amount) external returns (bool) {
-        // ensure the address is approved for withdraws
-        require(
-            msg.sender == owner || mayWithdraw[msg.sender],
-            "Only the contract owner may withdraw LINK"
-        );
-        // ensure we have at least that much LINK
-        require(
-            LINK.balanceOf(address(this)) >= amount,
-            "Not enough LINK for requested withdraw"
-        );
-        // send amount of LINK tokens to owner address
-        return LINK.transfer(owner, amount);
-    }
-
-    /**
-     * @dev Approve an address for LINK withdraws
-     * @param from address of token sender
-     */
-<<<<<<< HEAD
-    function aproveForWithdraw(address account) external onlyOwner {
-=======
-    function aproveWithdraws(address account) external onlyOwner {
->>>>>>> 1690b2a6
-        // set account address to true in witdraw aproval mapping
-        mayWithdraw[account] = true;
     }
 
     /**
@@ -157,21 +161,26 @@
         int16[13] calldata dials,
         bool[3] calldata mirrors
     ) external payable {
+        // make sure caller is never the 0 address
         require(
             msg.sender != address(0),
             "token recipient man not be the zero address"
         );
-        require(
-            totalSupply() < TOKEN_LIMIT,
+        // ensure we still have not reached the cap
+        require(
+            _tokenIds.current() < TOKEN_LIMIT,
             "ART SALE IS OVER. Tinyboxes are now only available on the secondary market."
         );
 
-        if (totalSupply() < ARTIST_PRINTS) {
+        // if still minting the first
+        if (_tokenIds.current() < ARTIST_PRINTS) {
+            // check creator is authorized
             require(
                 msg.sender == address(creator),
                 "Only the creator can mint the alpha token. Wait your turn FFS"
             );
         } else {
+            // make sure all later calls pay enough and get change
             uint256 amount = currentPrice();
             require(msg.value >= amount, "insuficient payment"); // return if they dont pay enough
             if (msg.value > amount) msg.sender.transfer(msg.value - amount); // give change if they over pay
@@ -191,6 +200,7 @@
         uint256 seedVRF = uint256(
             keccak256(abi.encode(seed, blockhash(block.number)))
         );
+
         // send VRF request
         bytes32 _requestId = requestRandomness(KEY_HASH, fee, seedVRF);
 
