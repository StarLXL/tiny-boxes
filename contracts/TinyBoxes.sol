--- conflicted
+++ resolved
@@ -246,7 +246,6 @@
         uint256 colorShift = 0;
         uint256 hatchShift = 0;
         uint256 stackShift = 0;
-<<<<<<< HEAD
         uint8[4] memory spacingShift = [0, 0, 0, 0];
         uint8[4] memory sizeRangeShift = [0, 0, 0, 0];
         uint8[2] memory positionShift = [0, 0];
@@ -262,23 +261,6 @@
             stackShift = uint8(frame);
         } else if (box.animation == 3) {
             mirrorShift[0] = uint8(frame);
-=======
-        uint256[4] memory spacingShift = 0;
-        uint256[4] memory sizeRangeShift = 0;
-        uint256[2] memory positionShift = 0;
-        uint256[2] memory sizeShift = 0;
-        uint256[3] memory mirrorShift = [0, 0, 0];
-
-        // modulate the animation modifiers based on frames and animation id
-        if (box.animation == 0) {
-            colorShift = frame;
-        } else if (box.animation == 1) {
-            hatchMod = frame;
-        } else if (box.animation == 2) {
-            stackShift = frame;
-        } else if (box.animation == 3) {
-            mirrorShift[0] = frame;
->>>>>>> b254446c
         }
 
         // generate colors
@@ -287,11 +269,7 @@
             colorValues[i] = _generateColor(pool, _id);
 
         // generate shapes
-<<<<<<< HEAD
-        Shape[] memory shapes;
-=======
         Shape[box.shapes] memory shapes;
->>>>>>> b254446c
         for (uint256 i = 0; i < box.shapes; i++) {
             // hatching mod. 1 in hybrid shapes will be hatching type
             // offset hatching mod start by hatchMod
@@ -299,17 +277,12 @@
                 i.add(hatchShift).mod(box.hatching) == 0);
             // modulate shape generator input parameters
             for (uint256 j = 0; j < 4; j++) {
-<<<<<<< HEAD
                 box.spacing[j] = uint16(
                     uint256(box.spacing[j]).add(spacingShift[j])
                 );
                 box.size[j] = uint16(
                     uint256(box.size[j]).add(sizeRangeShift[j])
                 );
-=======
-                box.spacing[j] = box.spacing[j].add(spacingShift[j]);
-                box.size[j] = box.size[j].add(sizeRangeShift[j]);
->>>>>>> b254446c
             }
             // generate a shapes position and size using box parameters
             (
@@ -317,13 +290,8 @@
                 uint256[2] memory size
             ) = _generateShape(pool, box.spacing, box.size, hatched);
             // modulate the shape position and size
-<<<<<<< HEAD
             position[0] = int256(uint256(position[0]).add(positionShift[0]));
             position[1] = int256(uint256(position[1]).add(positionShift[1]));
-=======
-            position[0] = position[0].add(positionShift[0]);
-            position[1] = position[1].add(positionShift[1]);
->>>>>>> b254446c
             size[0] = size[0].add(sizeShift[0]);
             size[1] = size[1].add(sizeShift[1]);
             // pick a random color from the generated colors list
@@ -337,18 +305,6 @@
                 .add(colorShift)
                 .mod(box.shapes)];
             // create a new shape and add it to the shapes list
-<<<<<<< HEAD
-            shapes.push(Shape(color, size, position));
-        }
-
-        // add shapes
-        for (uint256 i = 0; i < box.shapes; i++) {
-            Shape memory shape = shapes[i.add(stackShift).mod(box.shapes)];
-            // add a rectangle with given position, size and color to the SVG markup
-            Buffer.rect(buffer, shape.position, shape.size, shape.color);
-        }
-
-=======
             shapes.push(Shape(position, size, color));
         }
 
@@ -359,7 +315,6 @@
             Buffer.rect(buffer, shape.position, shape.size, shape.color);
         }
 
->>>>>>> b254446c
         // modulate mirroring and scaling transforms
         box.mirrorPositions[0] = box.mirrorPositions[0].add(mirrorShift[0]);
         box.mirrorPositions[1] = box.mirrorPositions[1].add(mirrorShift[1]);
